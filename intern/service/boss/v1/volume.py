# Copyright 2020 The Johns Hopkins University Applied Physics Laboratory
#
# Licensed under the Apache License, Version 2.0 (the "License");
# you may not use this file except in compliance with the License.
# You may obtain a copy of the License at
#
# http://www.apache.org/licenses/LICENSE-2.0
#
# Unless required by applicable law or agreed to in writing, software
# distributed under the License is distributed on an "AS IS" BASIS,
# WITHOUT WARRANTIES OR CONDITIONS OF ANY KIND, either express or implied.
# See the License for the specific language governing permissions and
# limitations under the License.
from intern.service.boss import BaseVersion
from intern.service.boss.v1 import BOSS_API_VERSION
from intern.resource.boss.resource import *
from intern.utils.parallel import *
from requests import HTTPError
import multiprocessing
import blosc
import numpy as np
from enum import Enum

class CacheMode(str, Enum):
    cache = 'cache'
    no_cache = 'no-cache'
    raw = 'raw'

class VolumeService_1(BaseVersion):
    def __init__(self):
        BaseVersion.__init__(self)

    @property
    def version(self):
        """Return the API Version for this implementation
        """
        return BOSS_API_VERSION

    def get_bit_width(self, resource):
        """Method to return the bit width for blosc based on the Resource"""
        datatype = resource.datatype

        if "uint" in datatype:
            bit_width = int(datatype.split("uint")[1])
        else:
            raise ValueError("Unsupported datatype: {}".format(datatype))

        return bit_width

    def create_cutout(
        self, resource, resolution, x_range, y_range, z_range, time_range, numpyVolume,
        url_prefix, auth, session, send_opts):
        """Upload a cutout to the Boss data store.

        Args:
            resource (intern.resource.resource.Resource): Resource compatible with cutout operations.
            resolution (int): 0 indicates native resolution.
            x_range (list[int]): x range such as [10, 20] which means x>=10 and x<20.
            y_range (list[int]): y range such as [10, 20] which means y>=10 and y<20.
            z_range (list[int]): z range such as [10, 20] which means z>=10 and z<20.
            time_range (optional [list[int]]): time range such as [30, 40] which means t>=30 and t<40.
            numpyVolume (numpy.array): A 3D or 4D (time) numpy matrix in (time)ZYX order.
            url_prefix (string): Protocol + host such as https://api.theboss.io
            auth (string): Token to send in the request header.
            session (requests.Session): HTTP session to use for request.
            send_opts (dictionary): Additional arguments to pass to session.send().
        """
        if np.sum(numpyVolume) == 0:
            return

        if numpyVolume.ndim == 3:
            # Can't have time
            if time_range is not None:
                raise ValueError(
                    "You must provide a 4D matrix if specifying a time range")
        elif numpyVolume.ndim == 4:
            # must have time
            if time_range is None:
                raise ValueError(
                    "You must specifying a time range if providing a 4D matrix")
        else:
            raise ValueError(
                "Invalid data format. Only 3D or 4D cutouts are supported. " +
                "Number of dimensions: {}".format(numpyVolume.ndim)
            )

        # Check to see if this volume is larger than 1GB. If so, chunk it into
        # several smaller bites:
        if (
                (x_range[1] - x_range[0]) *
                (y_range[1] - y_range[0]) *
                (z_range[1] - z_range[0])
        ) > 1024 * 1024 * 32 * 2:
            blocks = block_compute(
                x_range[0], x_range[1],
                y_range[0], y_range[1],
                z_range[0], z_range[1],
                block_size=(1024, 1024, 32)
            )

            for b in blocks:
                _data = np.ascontiguousarray(
                    numpyVolume[
                        b[2][0] - z_range[0]: b[2][1] - z_range[0],
                        b[1][0] - y_range[0]: b[1][1] - y_range[0],
                        b[0][0] - x_range[0]: b[0][1] - x_range[0]
                    ],
                    dtype=numpyVolume.dtype
                )
                self.create_cutout(
                    resource, resolution, b[0], b[1], b[2],
                    time_range, _data, url_prefix, auth, session, send_opts
                )
            return

        compressed = blosc.compress(
            numpyVolume, typesize=self.get_bit_width(resource)
        )
        req = self.get_cutout_request(
            resource, 'POST', 'application/blosc',
            url_prefix, auth,
            resolution, x_range, y_range, z_range, time_range, numpyVolume=compressed)
        prep = session.prepare_request(req)
        resp = session.send(prep, **send_opts)

        if resp.status_code == 201:
            return

        msg = ('Create cutout failed on {}, got HTTP response: ({}) - {}'.format(
            resource.name, resp.status_code, resp.text))
        raise HTTPError(msg, request=req, response=resp)

    def create_cutout_to_black(
        self, resource, resolution, x_range, y_range, z_range, time_range, url_prefix, 
        auth, session, send_opts):
        """Upload a black cutout to the Boss data store.

        Args:
            resource (intern.resource.resource.Resource): Resource compatible with cutout operations.
            resolution (int): 0 indicates native resolution.
            x_range (list[int]): x range such as [10, 20] which means x>=10 and x<20.
            y_range (list[int]): y range such as [10, 20] which means y>=10 and y<20.
            z_range (list[int]): z range such as [10, 20] which means z>=10 and z<20.
            time_range (optional [list[int]]): time range such as [30, 40] which means t>=30 and t<40.
            url_prefix (string): Protocol + host such as https://api.theboss.io
            auth (string): Token to send in the request header.
            session (requests.Session): HTTP session to use for request.
            send_opts (dictionary): Additional arguments to pass to session.send().
        """

        # Check to see if this volume is larger than 1GB. If so, chunk it into
        # several smaller bites:
        if (
                (x_range[1] - x_range[0]) *
                (y_range[1] - y_range[0]) *
                (z_range[1] - z_range[0])
        ) > 1024 * 1024 * 32 * 2:
            blocks = block_compute(
                x_range[0], x_range[1],
                y_range[0], y_range[1],
                z_range[0], z_range[1],
                block_size=(1024, 1024, 32)
            )
            for b in blocks:
                self.create_cutout_to_black(
                    resource, resolution, b[0], b[1], b[2],
                    time_range, url_prefix, auth, session, send_opts
                )
            return

        req = self.get_cutout_to_black_request(
            resource, 'PUT', 'application/blosc',
            url_prefix, auth,
            resolution, x_range, y_range, z_range, time_range)
        prep = session.prepare_request(req)
        resp = session.send(prep, **send_opts)

        if resp.status_code == 200:
            return

        msg = ('Create cutout_to_black failed on {}, got HTTP response: ({}) - {}'.format(
            resource.name, resp.status_code, resp.text))
        raise HTTPError(msg, request=req, response=resp)

    def get_cutout(
            self, resource, resolution, x_range, y_range, z_range, time_range, id_list,
            url_prefix, auth, session, send_opts, access_mode=CacheMode.no_cache, parallel=True, **kwargs
        ):
        """
        Upload a cutout to the Boss data store.

        Args:
            resource (intern.resource.resource.Resource): Resource compatible
                with cutout operations
            resolution (int): 0 indicates native resolution.
            x_range (list[int]): x range such as [10, 20] which means x>=10 and x<20.
            y_range (list[int]): y range such as [10, 20] which means y>=10 and y<20.
            z_range (list[int]): z range such as [10, 20] which means z>=10 and z<20.
            time_range ([list[int]]|None): time range such as [30, 40] which means t>=30 and t<40.
            id_list (list[int]): list of object ids to filter the cutout by.
            url_prefix (string): Protocol + host such as https://api.theboss.io
            auth (string): Token to send in the request header.
            session (requests.Session): HTTP session to use for request.
            send_opts (dictionary): Additional arguments to pass to session.send().
            access_mode (optional [Enum]): Identifies one of three cache access options:
                cache = Will check both cache and for dirty keys
                no_cache = Will skip cache check but check for dirty keys
                raw = Will skip both the cache and dirty keys check
            chunk_size (optional Tuple[int, int, int]): The chunk size to request
<<<<<<< HEAD
            parallel (optional bool | int): 
                # of processes for parallel download. If set to True it will 
                use # of CPU cores returned by multiprocess.cpu_count(). 
=======
            parallel (Union[int, bool]: True): Whether downloads should be parallelized using 
                multiprocessing. If set to True, will use all available CPUs. If set to False,
                will use only one CPU. If set to an integer, will spawn that number of threads.
>>>>>>> dc8ed4bf

        Returns:
            (numpy.array): A 3D or 4D numpy matrix in ZXY(time) order.

        Raises:
            requests.HTTPError
        """
        chunk_size = kwargs.pop("chunk_size", (512, 512, 16 * 8))
        # TODO: magic number
        chunk_limit = (chunk_size[0] * chunk_size[1] * chunk_size[2]) * 1.2

        # Check to see if this volume is larger than a single request. If so,
        # chunk it into several smaller bites:
        if time_range:
            cutout_size = (
                (x_range[1] - x_range[0]) *
                (y_range[1] - y_range[0]) *
                (z_range[1] - z_range[0]) *
                (time_range[1] - time_range[0])
            )
        else:
            cutout_size = (
                (x_range[1] - x_range[0]) *
                (y_range[1] - y_range[0]) *
                (z_range[1] - z_range[0])
            )

        if cutout_size > chunk_limit:
            blocks = block_compute(
                x_range[0], x_range[1],
                y_range[0], y_range[1],
                z_range[0], z_range[1],
                block_size=chunk_size
            )

            result = np.ndarray((
                z_range[1] - z_range[0],
                y_range[1] - y_range[0],
                x_range[1] - x_range[0]
            ), dtype=resource.datatype)

            if parallel:
                if type(parallel) == bool:
                    parallel = multiprocessing.cpu_count()
                elif parallel > 0:
                    parallel = int(parallel)
                else:
                    raise ValueError("Parallel must be greater than 0.")
                pool = multiprocessing.Pool(processes=parallel)
                chunks = pool.starmap(self.get_cutout, [
                    (
                        resource, resolution, b[0], b[1], b[2],
                        time_range, id_list, url_prefix, auth, session, send_opts,
                        access_mode
                        # TODO: kwargs
                    )
                 for b in blocks])

                for b, data in zip(blocks, chunks):
                    result[
                        b[2][0] - z_range[0] : b[2][1] - z_range[0],
                        b[1][0] - y_range[0] : b[1][1] - y_range[0],
                        b[0][0] - x_range[0] : b[0][1] - x_range[0]
                    ] = data
            else:
                for b in blocks:
                    _data = self.get_cutout(
                        resource, resolution, b[0], b[1], b[2],
                        time_range, id_list, url_prefix, auth, session, send_opts,
                        access_mode, **kwargs
                    )

                    result[
                        b[2][0] - z_range[0] : b[2][1] - z_range[0],
                        b[1][0] - y_range[0] : b[1][1] - y_range[0],
                        b[0][0] - x_range[0] : b[0][1] - x_range[0]
                    ] = _data

            return result

        req = self.get_cutout_request(
            resource, 'GET', 'application/blosc',
            url_prefix, auth,
            resolution, x_range, y_range, z_range, time_range, access_mode=access_mode,
            id_list=id_list, **kwargs
        )
        prep = session.prepare_request(req)
        # Hack in Accept header for now.
        prep.headers['Accept'] = 'application/blosc'
        resp = session.send(prep, **send_opts)

        if resp.status_code == 200:
            raw_data = blosc.decompress(resp.content)
            data_mat = np.fromstring(raw_data, dtype=resource.datatype)

            if time_range:
                # Reshape including time
                return np.reshape(data_mat,
                                  (time_range[1] - time_range[0],
                                   z_range[1] - z_range[0],
                                   y_range[1] - y_range[0],
                                   x_range[1] - x_range[0]),
                                  order='C')
            else:
                # Reshape without including time
                return np.reshape(data_mat,
                                  (z_range[1] - z_range[0],
                                   y_range[1] - y_range[0],
                                   x_range[1] - x_range[0]),
                                  order='C')

        msg = ('Get cutout failed on {}, got HTTP response: ({}) - {}'.format(
            resource.name, resp.status_code, resp.text))
        raise HTTPError(msg, request=req, response=resp)

    def reserve_ids(
            self, resource, num_ids,
            url_prefix, auth, session, send_opts):
        """Reserve a block of unique, sequential ids for annotations.

        Args:
            resource (intern.resource.Resource): Resource should be an annotation channel.
            num_ids (int): Number of ids to reserve.
            url_prefix (string): Protocol + host such as https://api.theboss.io
            auth (string): Token to send in the request header.
            session (requests.Session): HTTP session to use for request.
            send_opts (dictionary): Additional arguments to pass to session.send().

        Returns:
            (int): First id reserved.

        Raises:
            (TypeError): resource is not a channel or not an annotation channel.

        """
        if not isinstance(resource, ChannelResource):
            raise TypeError('resource must be ChannelResource')
        if resource.type != 'annotation':
            raise TypeError('Channel is not an annotation channel')

        req = self.get_reserve_request(
            resource, 'GET', 'application/json', url_prefix, auth, num_ids)
        prep = session.prepare_request(req)
        resp = session.send(prep, **send_opts)

        if resp.status_code == 200:
            json_data = resp.json()
            return int(json_data['start_id'])

        msg = ('Reserve ids failed on {}, got HTTP response: ({}) - {}'.format(
            resource.name, resp.status_code, resp.text))
        raise HTTPError(msg, request=req, response=resp)

    def get_bounding_box(
            self, resource, resolution, _id, bb_type,
            url_prefix, auth, session, send_opts):
        """Get bounding box containing object specified by id.

        Currently only supports 'loose' bounding boxes.  The bounding box
        returned is cuboid aligned.

        Args:
            resource (intern.resource.Resource): Resource compatible with annotation operations.
            resolution (int): 0 indicates native resolution.
            _id (int): Id of object of interest.
            bb_type (string): Defaults to 'loose'.
            url_prefix (string): Protocol + host such as https://api.theboss.io
            auth (string): Token to send in the request header.
            session (requests.Session): HTTP session to use for request.
            send_opts (dictionary): Additional arguments to pass to session.send().

        Returns:
            (dict): {'x_range': [0, 10], 'y_range': [0, 10], 'z_range': [0, 10], 't_range': [0, 10]}

        Raises:
            requests.HTTPError
            TypeError: if resource is not an annotation channel.
        """
        if not isinstance(resource, ChannelResource):
            raise TypeError('resource must be ChannelResource')
        if resource.type != 'annotation':
            raise TypeError('Channel is not an annotation channel')

        req = self.get_bounding_box_request(
            resource, 'GET', 'application/json', url_prefix, auth, resolution,
            _id, bb_type)

        prep = session.prepare_request(req)
        resp = session.send(prep, **send_opts)

        if resp.status_code == 200:
            json_data = resp.json()
            return json_data

        msg = ('Get bounding box failed on {}, got HTTP response: ({}) - {}'.format(
            resource.name, resp.status_code, resp.text))
        raise HTTPError(msg, request=req, response=resp)

    def get_ids_in_region(
            self, resource, resolution, x_range, y_range, z_range, time_range,
            url_prefix, auth, session, send_opts):
        """Get all ids in the region defined by x_range, y_range, z_range.

        Args:
            resource (intern.resource.Resource): An annotation channel.
            resolution (int): 0 indicates native resolution.
            x_range (list[int]): x range such as [10, 20] which means x>=10 and x<20.
            y_range (list[int]): y range such as [10, 20] which means y>=10 and y<20.
            z_range (list[int]): z range such as [10, 20] which means z>=10 and z<20.
            time_range (list[int]]): time range such as [30, 40] which means t>=30 and t<40.
            url_prefix (string): Protocol + host such as https://api.theboss.io
            auth (string): Token to send in the request header.
            session (requests.Session): HTTP session to use for request.
            send_opts (dictionary): Additional arguments to pass to session.send().

        Returns:
            (list[int]): Example: [1, 2, 25].

        Raises:
            requests.HTTPError
            TypeError: if resource is not an annotation channel.
        """
        if not isinstance(resource, ChannelResource):
            raise TypeError('resource must be ChannelResource')
        if resource.type != 'annotation':
            raise TypeError('Channel is not an annotation channel')

        req = self.get_ids_request(
            resource, 'GET', 'application/json', url_prefix, auth,
            resolution, x_range, y_range, z_range, time_range)

        prep = session.prepare_request(req)
        resp = session.send(prep, **send_opts)

        if resp.status_code == 200:
            json_data = resp.json()
            id_str_list = json_data['ids']
            id_int_list = [int(i) for i in id_str_list]
            return id_int_list

        msg = ('Get bounding box failed on {}, got HTTP response: ({}) - {}'.format(
            resource.name, resp.status_code, resp.text))
        raise HTTPError(msg, request=req, response=resp)

    def get_neuroglancer_link(self, resource, resolution, x_range, y_range, z_range, url_prefix, **kwargs):
        """
        Get a neuroglancer link of the cutout specified from the host specified in the remote configuration step.

        Args:
            resource (intern.resource.Resource): Resource compatible with cutout operations.
            resolution (int): 0 indicates native resolution.
            x_range (list[int]): x range such as [10, 20] which means x>=10 and x<20.
            y_range (list[int]): y range such as [10, 20] which means y>=10 and y<20.
            z_range (list[int]): z range such as [10, 20] which means z>=10 and z<20.
            url_prefix (string): Protocol + host such as https://api.theboss.io

        Returns:
            (string): Return neuroglancer link.

        Raises:
            RuntimeError when given invalid resource.
            Other exceptions may be raised depending on the volume service's implementation.
        """
        link = "https://neuroglancer.theboss.io/#!{'layers':{'" + str(resource.name)   + "':{'type':'" + resource.type + "'_'source':" + "'boss://" + url_prefix+ "/" + resource.coll_name + "/" + resource.exp_name + "/" + resource.name + "'}}_'navigation':{'pose':{'position':{'voxelCoordinates':[" + str(x_range[0]) + "_" + str(y_range[0]) + "_" + str(z_range[0]) + "]}}}}"
        return link<|MERGE_RESOLUTION|>--- conflicted
+++ resolved
@@ -207,15 +207,9 @@
                 no_cache = Will skip cache check but check for dirty keys
                 raw = Will skip both the cache and dirty keys check
             chunk_size (optional Tuple[int, int, int]): The chunk size to request
-<<<<<<< HEAD
-            parallel (optional bool | int): 
-                # of processes for parallel download. If set to True it will 
-                use # of CPU cores returned by multiprocess.cpu_count(). 
-=======
             parallel (Union[int, bool]: True): Whether downloads should be parallelized using 
                 multiprocessing. If set to True, will use all available CPUs. If set to False,
                 will use only one CPU. If set to an integer, will spawn that number of threads.
->>>>>>> dc8ed4bf
 
         Returns:
             (numpy.array): A 3D or 4D numpy matrix in ZXY(time) order.
