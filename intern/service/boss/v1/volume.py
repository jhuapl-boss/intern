﻿# Copyright 2016 The Johns Hopkins University Applied Physics Laboratory
#
# Licensed under the Apache License, Version 2.0 (the "License");
# you may not use this file except in compliance with the License.
# You may obtain a copy of the License at
#
# http://www.apache.org/licenses/LICENSE-2.0
#
# Unless required by applicable law or agreed to in writing, software
# distributed under the License is distributed on an "AS IS" BASIS,
# WITHOUT WARRANTIES OR CONDITIONS OF ANY KIND, either express or implied.
# See the License for the specific language governing permissions and
# limitations under the License.
from intern.service.boss import BaseVersion
from intern.service.boss.v1 import BOSS_API_VERSION
from intern.resource.boss.resource import *
from intern.utils.parallel import *
from requests import HTTPError
import blosc
import numpy as np
from enum import Enum

class CacheMode(str, Enum):
    cache = 'cache'
    no_cache = 'no-cache'
    raw = 'raw'

class VolumeService_1(BaseVersion):
    def __init__(self):
        BaseVersion.__init__(self)

    @property
    def version(self):
        """Return the API Version for this implementation
        """
        return BOSS_API_VERSION

    def get_bit_width(self, resource):
        """Method to return the bit width for blosc based on the Resource"""
        datatype = resource.datatype

        if "uint" in datatype:
            bit_width = int(datatype.split("uint")[1])
        else:
            raise ValueError("Unsupported datatype: {}".format(datatype))

        return bit_width

    def create_cutout(
        self, resource, resolution, x_range, y_range, z_range, time_range, numpyVolume,
        url_prefix, auth, session, send_opts):
        """Upload a cutout to the Boss data store.

        Args:
            resource (intern.resource.resource.Resource): Resource compatible with cutout operations.
            resolution (int): 0 indicates native resolution.
            x_range (list[int]): x range such as [10, 20] which means x>=10 and x<20.
            y_range (list[int]): y range such as [10, 20] which means y>=10 and y<20.
            z_range (list[int]): z range such as [10, 20] which means z>=10 and z<20.
            time_range (optional [list[int]]): time range such as [30, 40] which means t>=30 and t<40.
            numpyVolume (numpy.array): A 3D or 4D (time) numpy matrix in (time)ZYX order.
            url_prefix (string): Protocol + host such as https://api.theboss.io
            auth (string): Token to send in the request header.
            session (requests.Session): HTTP session to use for request.
            send_opts (dictionary): Additional arguments to pass to session.send().
        """

        if numpyVolume.ndim == 3:
            # Can't have time
            if time_range is not None:
                raise ValueError(
                    "You must provide a 4D matrix if specifying a time range")
        elif numpyVolume.ndim == 4:
            # must have time
            if time_range is None:
                raise ValueError(
                    "You must specifying a time range if providing a 4D matrix")
        else:
            raise ValueError(
                "Invalid data format. Only 3D or 4D cutouts are supported. " +
                "Number of dimensions: {}".format(numpyVolume.ndim)
            )

        # Check to see if this volume is larger than 1GB. If so, chunk it into
        # several smaller bites:
        if (
                (x_range[1] - x_range[0]) *
                (y_range[1] - y_range[0]) *
                (z_range[1] - z_range[0])
        ) > 1024 * 1024 * 32 * 2:
            blocks = block_compute(
                x_range[0], x_range[1],
                y_range[0], y_range[1],
                z_range[0], z_range[1],
                block_size=(1024, 1024, 32)
            )

            for b in blocks:
                _data = np.ascontiguousarray(
                    numpyVolume[
                        b[2][0] - z_range[0]: b[2][1] - z_range[0],
                        b[1][0] - y_range[0]: b[1][1] - y_range[0],
                        b[0][0] - x_range[0]: b[0][1] - x_range[0]
                    ],
                    dtype=numpyVolume.dtype
                )
                self.create_cutout(
                    resource, resolution, b[0], b[1], b[2],
                    time_range, _data, url_prefix, auth, session, send_opts
                )
            return

        compressed = blosc.compress(
            numpyVolume, typesize=self.get_bit_width(resource)
        )
        req = self.get_cutout_request(
            resource, 'POST', 'application/blosc',
            url_prefix, auth,
            resolution, x_range, y_range, z_range, time_range, numpyVolume=compressed)
        prep = session.prepare_request(req)
        resp = session.send(prep, **send_opts)

        if resp.status_code == 201:
            return

        msg = ('Create cutout failed on {}, got HTTP response: ({}) - {}'.format(
            resource.name, resp.status_code, resp.text))
        raise HTTPError(msg, request=req, response=resp)

    def get_cutout(
            self, resource, resolution, x_range, y_range, z_range, time_range, id_list,
            url_prefix, auth, session, send_opts, access_mode=CacheMode.no_cache, **kwargs
        ):
        """
        Upload a cutout to the Boss data store.

        Args:
            resource (intern.resource.resource.Resource): Resource compatible
                with cutout operations
            resolution (int): 0 indicates native resolution.
            x_range (list[int]): x range such as [10, 20] which means x>=10 and x<20.
            y_range (list[int]): y range such as [10, 20] which means y>=10 and y<20.
            z_range (list[int]): z range such as [10, 20] which means z>=10 and z<20.
            time_range ([list[int]]|None): time range such as [30, 40] which means t>=30 and t<40.
            id_list (list[int]): list of object ids to filter the cutout by.
            url_prefix (string): Protocol + host such as https://api.theboss.io
            auth (string): Token to send in the request header.
            session (requests.Session): HTTP session to use for request.
            send_opts (dictionary): Additional arguments to pass to session.send().
<<<<<<< HEAD
            access_mode (optional [Enum]): Identifies one of three cache access options:
                cache = Will check both cache and for dirty keys
                no_cache = Will skip cache check but check for dirty keys
                raw = Will skip both the cache and dirty keys check
=======
            no_cache (optional [boolean]): specifies the use of cache to be True or False.
            chunk_size (optional Tuple[int, int, int]): The chunk size to request
>>>>>>> 471d6293

        Returns:
            (numpy.array): A 3D or 4D numpy matrix in ZXY(time) order.

        Raises:
            requests.HTTPError
        """
        chunk_size = kwargs.pop("chunk_size", (512, 512, 16 * 8))
        # TODO: magic number
        chunk_limit = (chunk_size[0] * chunk_size[1] * chunk_size[2]) * 1.2

        # Check to see if this volume is larger than a single request. If so,
        # chunk it into several smaller bites:
        if time_range:
            cutout_size = (
                (x_range[1] - x_range[0]) *
                (y_range[1] - y_range[0]) *
                (z_range[1] - z_range[0]) *
                (time_range[1] - time_range[0])
            )
        else:
            cutout_size = (
                (x_range[1] - x_range[0]) *
                (y_range[1] - y_range[0]) *
                (z_range[1] - z_range[0])
            )

        if cutout_size > chunk_limit:
            blocks = block_compute(
                x_range[0], x_range[1],
                y_range[0], y_range[1],
                z_range[0], z_range[1],
                block_size=chunk_size
            )

            result = np.ndarray((
                z_range[1] - z_range[0],
                y_range[1] - y_range[0],
                x_range[1] - x_range[0]
            ), dtype=resource.datatype)

            for b in blocks:
                _data = self.get_cutout(
                    resource, resolution, b[0], b[1], b[2],
<<<<<<< HEAD
                    time_range, id_list, url_prefix, auth, session, send_opts, 
                    access_mode, **kwargs
=======
                    time_range, id_list, url_prefix, auth, session, send_opts,
                    no_cache, **kwargs
>>>>>>> 471d6293
                )

                result[
                    b[2][0] - z_range[0] : b[2][1] - z_range[0],
                    b[1][0] - y_range[0] : b[1][1] - y_range[0],
                    b[0][0] - x_range[0] : b[0][1] - x_range[0]
                ] = _data

            return result

        req = self.get_cutout_request(
            resource, 'GET', 'application/blosc',
            url_prefix, auth,
            resolution, x_range, y_range, z_range, time_range, access_mode=access_mode,
            id_list=id_list, **kwargs
        )
        prep = session.prepare_request(req)
        # Hack in Accept header for now.
        prep.headers['Accept'] = 'application/blosc'
        resp = session.send(prep, **send_opts)

        if resp.status_code == 200:
            raw_data = blosc.decompress(resp.content)
            data_mat = np.fromstring(raw_data, dtype=resource.datatype)

            if time_range:
                # Reshape including time
                return np.reshape(data_mat,
                                  (time_range[1] - time_range[0],
                                   z_range[1] - z_range[0],
                                   y_range[1] - y_range[0],
                                   x_range[1] - x_range[0]),
                                  order='C')
            else:
                # Reshape without including time
                return np.reshape(data_mat,
                                  (z_range[1] - z_range[0],
                                   y_range[1] - y_range[0],
                                   x_range[1] - x_range[0]),
                                  order='C')

        msg = ('Get cutout failed on {}, got HTTP response: ({}) - {}'.format(
            resource.name, resp.status_code, resp.text))
        raise HTTPError(msg, request=req, response=resp)

    def reserve_ids(
            self, resource, num_ids,
            url_prefix, auth, session, send_opts):
        """Reserve a block of unique, sequential ids for annotations.

        Args:
            resource (intern.resource.Resource): Resource should be an annotation channel.
            num_ids (int): Number of ids to reserve.
            url_prefix (string): Protocol + host such as https://api.theboss.io
            auth (string): Token to send in the request header.
            session (requests.Session): HTTP session to use for request.
            send_opts (dictionary): Additional arguments to pass to session.send().

        Returns:
            (int): First id reserved.

        Raises:
            (TypeError): resource is not a channel or not an annotation channel.

        """
        if not isinstance(resource, ChannelResource):
            raise TypeError('resource must be ChannelResource')
        if resource.type != 'annotation':
            raise TypeError('Channel is not an annotation channel')

        req = self.get_reserve_request(
            resource, 'GET', 'application/json', url_prefix, auth, num_ids)
        prep = session.prepare_request(req)
        resp = session.send(prep, **send_opts)

        if resp.status_code == 200:
            json_data = resp.json()
            return int(json_data['start_id'])

        msg = ('Reserve ids failed on {}, got HTTP response: ({}) - {}'.format(
            resource.name, resp.status_code, resp.text))
        raise HTTPError(msg, request=req, response=resp)

    def get_bounding_box(
            self, resource, resolution, _id, bb_type,
            url_prefix, auth, session, send_opts):
        """Get bounding box containing object specified by id.

        Currently only supports 'loose' bounding boxes.  The bounding box
        returned is cuboid aligned.

        Args:
            resource (intern.resource.Resource): Resource compatible with annotation operations.
            resolution (int): 0 indicates native resolution.
            _id (int): Id of object of interest.
            bb_type (string): Defaults to 'loose'.
            url_prefix (string): Protocol + host such as https://api.theboss.io
            auth (string): Token to send in the request header.
            session (requests.Session): HTTP session to use for request.
            send_opts (dictionary): Additional arguments to pass to session.send().

        Returns:
            (dict): {'x_range': [0, 10], 'y_range': [0, 10], 'z_range': [0, 10], 't_range': [0, 10]}

        Raises:
            requests.HTTPError
            TypeError: if resource is not an annotation channel.
        """
        if not isinstance(resource, ChannelResource):
            raise TypeError('resource must be ChannelResource')
        if resource.type != 'annotation':
            raise TypeError('Channel is not an annotation channel')

        req = self.get_bounding_box_request(
            resource, 'GET', 'application/json', url_prefix, auth, resolution,
            _id, bb_type)

        prep = session.prepare_request(req)
        resp = session.send(prep, **send_opts)

        if resp.status_code == 200:
            json_data = resp.json()
            return json_data

        msg = ('Get bounding box failed on {}, got HTTP response: ({}) - {}'.format(
            resource.name, resp.status_code, resp.text))
        raise HTTPError(msg, request=req, response=resp)

    def get_ids_in_region(
            self, resource, resolution, x_range, y_range, z_range, time_range,
            url_prefix, auth, session, send_opts):
        """Get all ids in the region defined by x_range, y_range, z_range.

        Args:
            resource (intern.resource.Resource): An annotation channel.
            resolution (int): 0 indicates native resolution.
            x_range (list[int]): x range such as [10, 20] which means x>=10 and x<20.
            y_range (list[int]): y range such as [10, 20] which means y>=10 and y<20.
            z_range (list[int]): z range such as [10, 20] which means z>=10 and z<20.
            time_range (list[int]]): time range such as [30, 40] which means t>=30 and t<40.
            url_prefix (string): Protocol + host such as https://api.theboss.io
            auth (string): Token to send in the request header.
            session (requests.Session): HTTP session to use for request.
            send_opts (dictionary): Additional arguments to pass to session.send().

        Returns:
            (list[int]): Example: [1, 2, 25].

        Raises:
            requests.HTTPError
            TypeError: if resource is not an annotation channel.
        """
        if not isinstance(resource, ChannelResource):
            raise TypeError('resource must be ChannelResource')
        if resource.type != 'annotation':
            raise TypeError('Channel is not an annotation channel')

        req = self.get_ids_request(
            resource, 'GET', 'application/json', url_prefix, auth,
            resolution, x_range, y_range, z_range, time_range)

        prep = session.prepare_request(req)
        resp = session.send(prep, **send_opts)

        if resp.status_code == 200:
            json_data = resp.json()
            id_str_list = json_data['ids']
            id_int_list = [int(i) for i in id_str_list]
            return id_int_list

        msg = ('Get bounding box failed on {}, got HTTP response: ({}) - {}'.format(
            resource.name, resp.status_code, resp.text))
        raise HTTPError(msg, request=req, response=resp)

    def get_neuroglancer_link(self, resource, resolution, x_range, y_range, z_range, url_prefix, **kwargs):
        """
        Get a neuroglancer link of the cutout specified from the host specified in the remote configuration step.

        Args:
            resource (intern.resource.Resource): Resource compatible with cutout operations.
            resolution (int): 0 indicates native resolution.
            x_range (list[int]): x range such as [10, 20] which means x>=10 and x<20.
            y_range (list[int]): y range such as [10, 20] which means y>=10 and y<20.
            z_range (list[int]): z range such as [10, 20] which means z>=10 and z<20.
            url_prefix (string): Protocol + host such as https://api.theboss.io

        Returns:
            (string): Return neuroglancer link.

        Raises:
            RuntimeError when given invalid resource.
            Other exceptions may be raised depending on the volume service's implementation.
        """
        link = "https://neuroglancer.theboss.io/#!{'layers':{'" + str(resource.name)   + "':{'type':'" + resource.type + "'_'source':" + "'boss://" + url_prefix+ "/" + resource.coll_name + "/" + resource.exp_name + "/" + resource.name + "'}}_'navigation':{'pose':{'position':{'voxelCoordinates':[" + str(x_range[0]) + "_" + str(y_range[0]) + "_" + str(z_range[0]) + "]}}}}"
        return link<|MERGE_RESOLUTION|>--- conflicted
+++ resolved
@@ -147,15 +147,12 @@
             auth (string): Token to send in the request header.
             session (requests.Session): HTTP session to use for request.
             send_opts (dictionary): Additional arguments to pass to session.send().
-<<<<<<< HEAD
             access_mode (optional [Enum]): Identifies one of three cache access options:
                 cache = Will check both cache and for dirty keys
                 no_cache = Will skip cache check but check for dirty keys
                 raw = Will skip both the cache and dirty keys check
-=======
-            no_cache (optional [boolean]): specifies the use of cache to be True or False.
             chunk_size (optional Tuple[int, int, int]): The chunk size to request
->>>>>>> 471d6293
+
 
         Returns:
             (numpy.array): A 3D or 4D numpy matrix in ZXY(time) order.
@@ -200,13 +197,8 @@
             for b in blocks:
                 _data = self.get_cutout(
                     resource, resolution, b[0], b[1], b[2],
-<<<<<<< HEAD
                     time_range, id_list, url_prefix, auth, session, send_opts, 
                     access_mode, **kwargs
-=======
-                    time_range, id_list, url_prefix, auth, session, send_opts,
-                    no_cache, **kwargs
->>>>>>> 471d6293
                 )
 
                 result[
