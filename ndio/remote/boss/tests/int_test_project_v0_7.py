﻿# Copyright 2016 The Johns Hopkins University Applied Physics Laboratory
#
# Licensed under the Apache License, Version 2.0 (the "License");
# you may not use this file except in compliance with the License.
# You may obtain a copy of the License at
#
# http://www.apache.org/licenses/LICENSE-2.0
#
# Unless required by applicable law or agreed to in writing, software
# distributed under the License is distributed on an "AS IS" BASIS,
# WITHOUT WARRANTIES OR CONDITIONS OF ANY KIND, either express or implied.
# See the License for the specific language governing permissions and
# limitations under the License.

from ndio.remote.boss import BossRemote
from ndio.resource.boss.resource import *

import random
import requests
from requests import Session, HTTPError
from requests.packages.urllib3.exceptions import InsecureRequestWarning

import copy
import unittest

API_VER = 'v0.7'

class ProjectServiceTest_v0_7(unittest.TestCase):
    """Integration tests of the Boss resource API.
    """

    @classmethod
    def setUpClass(cls):
        """Do an initial DB clean up in case something went wrong the last time.

        If a test failed really badly, the DB might be in a bad state despite
        attempts to clean up during tearDown().
        """
        cls.initialize()
        cls.cleanup_db()

    @classmethod
    def initialize(cls):
        """Initialization for each test.

        Called by both setUp() and setUpClass().
        """
        cls.rmt = BossRemote('test.cfg')

        # Turn off SSL cert verification.  This is necessary for interacting with
        # developer instances of the Boss.
        cls.rmt.project_service.session_send_opts = { 'verify': False }
        cls.rmt.metadata_service.session_send_opts = { 'verify': False }
        cls.rmt.volume_service.session_send_opts = { 'verify': False }
        requests.packages.urllib3.disable_warnings(InsecureRequestWarning)

<<<<<<< HEAD
        cls.coll = CollectionResource('collection2309', API_VER, 'bar')
        cls.coll_upd = CollectionResource('collection2310', API_VER, 'latest')

        cls.coord = CoordinateFrameResource(
            'BestFrame', API_VER, 'Test coordinate frame.', 0, 10, -5, 5, 3, 6,
=======
        coll_name = 'collection2309-{}'.format(random.randint(0, 9999))
        self.coll = CollectionResource(coll_name, API_VER, 'bar')
        coll_name_upd = '{}-{}'.format(coll_name, random.randint(0, 9999))
        self.coll_upd = CollectionResource('collection2310', API_VER, 'latest')

        cf_name = 'BestFrame{}'.format(random.randint(0, 9999))
        self.coord = CoordinateFrameResource(
            cf_name, API_VER, 'Test coordinate frame.', 0, 10, -5, 5, 3, 6, 
>>>>>>> 9a9c002b
            1, 1, 1, 'nanometers', 2, 'nanoseconds')
        cls.coord_upd = copy.copy(cls.coord)
        cls.coord_upd.name = 'MouseFrame'
        cls.coord_upd.description = 'Mouse coordinate frame.'

        cls.exp = ExperimentResource(
            'exp2309-2', cls.coll.name, cls.coord.name, API_VER, 'my experiment',
            1, 'iso', 1)
        cls.exp_upd = ExperimentResource(
            'exp2309-2a', cls.coll.name, cls.coord.name, API_VER,
            'my first experiment', 2, 'slice', 3)

        cls.chan = ChannelResource(
            'myChan', cls.coll.name, cls.exp.name, 'image', API_VER, 'test channel',
            0, 'uint8', 0)
        cls.chan_upd = ChannelResource(
            'yourChan', cls.coll.name, cls.exp.name, 'image', API_VER, 'your test channel',
            1, 'uint8', 1)

    @classmethod
    def cleanup_db(cls):
        """Clean up the data model objects used by this test case.

        This method is used by both tearDown() and setUpClass().
        """
        try:
            cls.rmt.project_delete(cls.chan_upd)
        except HTTPError:
            pass
        try:
            cls.rmt.project_delete(cls.chan)
        except HTTPError:
            pass
        try:
            cls.rmt.project_delete(cls.exp_upd)
        except HTTPError:
            pass
        try:
            cls.rmt.project_delete(cls.exp)
        except HTTPError:
            pass
        try:
            cls.rmt.project_delete(cls.coord_upd)
        except HTTPError:
            pass
        try:
            cls.rmt.project_delete(cls.coord)
        except HTTPError:
            pass
        try:
            cls.rmt.project_delete(cls.coll_upd)
        except HTTPError:
            pass
        try:
            cls.rmt.project_delete(cls.coll)
        except HTTPError:
            pass

    def setUp(self):
        self.initialize()

    def tearDown(self):
        self.cleanup_db()

    def test_create_coord_frame(self):
        cf = self.rmt.project_create(self.coord)
        self.assertEqual(self.coord.name, cf.name)
        self.assertEqual(self.coord.description, cf.description)
        self.assertEqual(self.coord.x_start, cf.x_start)
        self.assertEqual(self.coord.x_stop, cf.x_stop)
        self.assertEqual(self.coord.y_start, cf.y_start)
        self.assertEqual(self.coord.y_stop, cf.y_stop)
        self.assertEqual(self.coord.z_start, cf.z_start)
        self.assertEqual(self.coord.z_stop, cf.z_stop)
        self.assertEqual(self.coord.x_voxel_size, cf.x_voxel_size)
        self.assertEqual(self.coord.y_voxel_size, cf.y_voxel_size)
        self.assertEqual(self.coord.z_voxel_size, cf.z_voxel_size)
        self.assertEqual(self.coord.voxel_unit, cf.voxel_unit)
        self.assertEqual(self.coord.time_step, cf.time_step)
        self.assertEqual(self.coord.time_step_unit, cf.time_step_unit)

    def test_create_collection(self):
        c = self.rmt.project_create(self.coll)
        self.assertEqual(self.coll.name, c.name)
        self.assertEqual(self.coll.description, c.description)

    def test_create_experiment(self):
        c = self.rmt.project_create(self.coll)
        self.assertIsNotNone(c)

        cf = self.rmt.project_create(self.coord)
        self.assertIsNotNone(cf)

        e = self.rmt.project_create(self.exp)
        self.assertEqual(self.exp.name, e.name)
        self.assertEqual(self.exp.description, e.description)
        self.assertEqual(self.coll.name, e.coll_name)
        self.assertEqual(self.exp.coord_frame, e.coord_frame)
        self.assertEqual(self.exp.hierarchy_method, e.hierarchy_method)
        self.assertEqual(self.exp.num_hierarchy_levels, e.num_hierarchy_levels)
        self.assertEqual(self.exp.max_time_sample, e.max_time_sample)

    def test_create_channel(self):
        c = self.rmt.project_create(self.coll)
        self.assertIsNotNone(c)

        cf = self.rmt.project_create(self.coord)
        self.assertIsNotNone(cf)

        e = self.rmt.project_create(self.exp)
        self.assertIsNotNone(e)

        ch = self.rmt.project_create(self.chan)
        self.assertEqual(self.chan.name, ch.name)
        self.assertEqual(self.exp.name, ch.exp_name)
        self.assertEqual(self.chan.description, ch.description)
        self.assertEqual(self.coll.name, ch.coll_name)
        self.assertEqual(self.chan.datatype, ch.datatype)
        self.assertEqual(self.chan.default_time_step, ch.default_time_step)
        self.assertEqual(self.chan.base_resolution, ch.base_resolution)

    def test_get_collection(self):
        coll = self.rmt.project_create(self.coll)
        self.assertIsNotNone(coll)

        c = self.rmt.project_get(self.coll)
        self.assertEqual(self.coll.name, c.name)
        self.assertEqual(self.coll.description, c.description)

    def test_get_coord_frame(self):
        coord = self.rmt.project_create(self.coord)
        self.assertIsNotNone(coord)

        cf = self.rmt.project_get(self.coord)
        self.assertEqual(self.coord.name, cf.name)
        self.assertEqual(self.coord.description, cf.description)
        self.assertEqual(self.coord.x_start, cf.x_start)
        self.assertEqual(self.coord.x_stop, cf.x_stop)
        self.assertEqual(self.coord.y_start, cf.y_start)
        self.assertEqual(self.coord.y_stop, cf.y_stop)
        self.assertEqual(self.coord.z_start, cf.z_start)
        self.assertEqual(self.coord.z_stop, cf.z_stop)
        self.assertEqual(self.coord.x_voxel_size, cf.x_voxel_size)
        self.assertEqual(self.coord.y_voxel_size, cf.y_voxel_size)
        self.assertEqual(self.coord.z_voxel_size, cf.z_voxel_size)
        self.assertEqual(self.coord.voxel_unit, cf.voxel_unit)
        self.assertEqual(self.coord.time_step, cf.time_step)
        self.assertEqual(self.coord.time_step_unit, cf.time_step_unit)

    def test_get_experiment(self):
        c = self.rmt.project_create(self.coll)
        self.assertIsNotNone(c)

        cf = self.rmt.project_create(self.coord)
        self.assertIsNotNone(cf)

        exp = self.rmt.project_create(self.exp)
        self.assertIsNotNone(exp)

        e = self.rmt.project_get(self.exp)
        self.assertEqual(self.exp.name, e.name)
        self.assertEqual(self.exp.description, e.description)
        self.assertEqual(self.coll.name, e.coll_name)
        self.assertEqual(self.exp.coord_frame, e.coord_frame)
        self.assertEqual(self.exp.hierarchy_method, e.hierarchy_method)
        self.assertEqual(self.exp.num_hierarchy_levels, e.num_hierarchy_levels)
        self.assertEqual(self.exp.max_time_sample, e.max_time_sample)

    def test_get_channel(self):
        c = self.rmt.project_create(self.coll)
        self.assertIsNotNone(c)

        cf = self.rmt.project_create(self.coord)
        self.assertIsNotNone(cf)

        e = self.rmt.project_create(self.exp)
        self.assertIsNotNone(e)

        chan = self.rmt.project_create(self.chan)
        self.assertIsNotNone(chan)

        ch = self.rmt.project_get(self.chan)
        self.assertEqual(self.chan.name, ch.name)
        self.assertEqual(self.exp.name, ch.exp_name)
        self.assertEqual(self.chan.description, ch.description)
        self.assertEqual(self.coll.name, ch.coll_name)
        self.assertEqual(self.chan.datatype, ch.datatype)
        self.assertEqual(self.chan.default_time_step, ch.default_time_step)
        self.assertEqual(self.chan.base_resolution, ch.base_resolution)

    def test_update_collection(self):
        coll = self.rmt.project_create(self.coll)
        self.assertIsNotNone(coll)

        c = self.rmt.project_update(self.coll.name, self.coll_upd)
        self.assertEqual(self.coll_upd.name, c.name)
        self.assertEqual(self.coll_upd.description, c.description)

    def test_update_coord_frame(self):
        c = self.rmt.project_create(self.coll)
        self.assertIsNotNone(c)

        coord = self.rmt.project_create(self.coord)
        self.assertIsNotNone(coord)

        cf = self.rmt.project_update(self.coord.name, self.coord_upd)
        self.assertEqual(self.coord_upd.name, cf.name)
        self.assertEqual(self.coord_upd.description, cf.description)

    def test_update_experiment(self):
        c = self.rmt.project_create(self.coll)
        self.assertIsNotNone(c)

        cf = self.rmt.project_create(self.coord)
        self.assertIsNotNone(cf)

        e = self.rmt.project_create(self.exp)
        self.assertIsNotNone(e)

        eup = self.rmt.project_update(self.exp.name, self.exp_upd)
        self.assertEqual(self.exp_upd.name, eup.name)
        self.assertEqual(self.exp_upd.description, eup.description)
        self.assertEqual(self.coll.name, eup.coll_name)
        self.assertEqual(self.exp_upd.coord_frame, eup.coord_frame)
        self.assertEqual(self.exp_upd.hierarchy_method, eup.hierarchy_method)
        self.assertEqual(self.exp_upd.num_hierarchy_levels, eup.num_hierarchy_levels)
        self.assertEqual(self.exp_upd.max_time_sample, eup.max_time_sample)

    def test_update_channel(self):
        c = self.rmt.project_create(self.coll)
        self.assertIsNotNone(c)

        cf = self.rmt.project_create(self.coord)
        self.assertIsNotNone(cf)

        e = self.rmt.project_create(self.exp)
        self.assertIsNotNone(e)

        chan = self.rmt.project_create(self.chan)
        self.assertIsNotNone(chan)

        ch = self.rmt.project_update(self.chan.name, self.chan_upd)
        self.assertEqual(self.chan_upd.name, ch.name)
        self.assertEqual(self.exp.name, ch.exp_name)
        self.assertEqual(self.chan_upd.description, ch.description)
        self.assertEqual(self.coll.name, ch.coll_name)
        self.assertEqual(self.chan_upd.datatype, ch.datatype)
        self.assertEqual(self.chan_upd.default_time_step, ch.default_time_step)
        self.assertEqual(self.chan_upd.base_resolution, ch.base_resolution)

    def test_list_collections(self):
        coll = self.rmt.project_create(self.coll)
        self.assertIsNotNone(coll)

        coll_list = self.rmt.list_collections()
        c = [name for name in coll_list if name == self.coll.name]
        self.assertEqual(1, len(c))
        self.assertEqual(self.coll.name, c[0])

    def test_list_coord_frames(self):
        cf = self.rmt.project_create(self.coord)
        self.assertIsNotNone(cf)

        cf_list = self.rmt.list_coordinate_frames()
        c = [name for name in cf_list if name == self.coord.name]
        self.assertEqual(1, len(c))
        self.assertEqual(self.coord.name, c[0])

    def test_list_experiments(self):
        c = self.rmt.project_create(self.coll)
        self.assertIsNotNone(c)

        cf = self.rmt.project_create(self.coord)
        self.assertIsNotNone(cf)

        exp = self.rmt.project_create(self.exp)
        self.assertIsNotNone(exp)

        exp_list = self.rmt.list_experiments(self.coll.name)
        e = [name for name in exp_list if name == self.exp.name]
        self.assertEqual(1, len(e))
        self.assertEqual(self.exp.name, e[0])

    def test_list_channels(self):
        c = self.rmt.project_create(self.coll)
        self.assertIsNotNone(c)

        cf = self.rmt.project_create(self.coord)
        self.assertIsNotNone(cf)

        e = self.rmt.project_create(self.exp)
        self.assertIsNotNone(e)

        chan = self.rmt.project_create(self.chan)
        self.assertIsNotNone(chan)

        chan_list = self.rmt.list_channels(self.coll.name, self.exp.name)
        ch = [name for name in chan_list if name == self.chan.name]
        self.assertEqual(1, len(ch))
        self.assertEqual(self.chan.name, ch[0])

    def test_delete_all(self):
        """Formally test delete at all levels of the data model.

        Delete happens all the time in the tearDown() but specifically test
        it here.
        """
        c = self.rmt.project_create(self.coll)
        self.assertIsNotNone(c)

        cf = self.rmt.project_create(self.coord)
        self.assertIsNotNone(cf)

        e = self.rmt.project_create(self.exp)
        self.assertIsNotNone(e)

        ch = self.rmt.project_create(self.chan)
        self.assertIsNotNone(ch)

        self.rmt.project_delete(self.chan)
        self.rmt.project_delete(self.exp)
        self.rmt.project_delete(self.coord)
        self.rmt.project_delete(self.coll)

if __name__ == '__main__':
    unittest.main()<|MERGE_RESOLUTION|>--- conflicted
+++ resolved
@@ -54,13 +54,6 @@
         cls.rmt.volume_service.session_send_opts = { 'verify': False }
         requests.packages.urllib3.disable_warnings(InsecureRequestWarning)
 
-<<<<<<< HEAD
-        cls.coll = CollectionResource('collection2309', API_VER, 'bar')
-        cls.coll_upd = CollectionResource('collection2310', API_VER, 'latest')
-
-        cls.coord = CoordinateFrameResource(
-            'BestFrame', API_VER, 'Test coordinate frame.', 0, 10, -5, 5, 3, 6,
-=======
         coll_name = 'collection2309-{}'.format(random.randint(0, 9999))
         self.coll = CollectionResource(coll_name, API_VER, 'bar')
         coll_name_upd = '{}-{}'.format(coll_name, random.randint(0, 9999))
@@ -68,8 +61,7 @@
 
         cf_name = 'BestFrame{}'.format(random.randint(0, 9999))
         self.coord = CoordinateFrameResource(
-            cf_name, API_VER, 'Test coordinate frame.', 0, 10, -5, 5, 3, 6, 
->>>>>>> 9a9c002b
+            cf_name, API_VER, 'Test coordinate frame.', 0, 10, -5, 5, 3, 6,
             1, 1, 1, 'nanometers', 2, 'nanoseconds')
         cls.coord_upd = copy.copy(cls.coord)
         cls.coord_upd.name = 'MouseFrame'
