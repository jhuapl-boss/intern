--- conflicted
+++ resolved
@@ -29,7 +29,6 @@
     """Integration tests of the Boss resource API.
     """
 
-<<<<<<< HEAD
     @classmethod
     def setUpClass(cls):
         """Do an initial DB clean up in case something went wrong the last time.
@@ -47,10 +46,6 @@
         Called by both setUp() and setUpClass().
         """
         cls.rmt = BossRemote('test.cfg')
-=======
-    def setUp(self):
-        self.rmt = BossRemote(cfg_file='test.cfg')
->>>>>>> f6928253
 
         # Turn off SSL cert verification.  This is necessary for interacting with
         # developer instances of the Boss.
@@ -72,28 +67,6 @@
         cls.coord_upd.name = 'MouseFrame'
         cls.coord_upd.description = 'Mouse coordinate frame.'
 
-<<<<<<< HEAD
-        cls.exp = ExperimentResource(
-            'exp2309-2', cls.coll.name, cls.coord.name, API_VER, 'my experiment',
-            1, 'iso', 1)
-        cls.exp_upd = ExperimentResource(
-            'exp2309-2a', cls.coll.name, cls.coord.name, API_VER,
-            'my first experiment', 2, 'slice', 3)
-
-        cls.chan = ChannelResource(
-            'myChan', cls.coll.name, cls.exp.name, 'image', API_VER, 'test channel',
-            0, 'uint8', 0)
-        cls.chan_upd = ChannelResource(
-            'yourChan', cls.coll.name, cls.exp.name, 'image', API_VER, 'your test channel',
-            1, 'uint8', 1)
-
-    @classmethod
-    def cleanup_db(cls):
-        """Clean up the data model objects used by this test case.
-
-        This method is used by both tearDown() and setUpClass().
-        """
-=======
         self.exp = ExperimentResource(
             'exp2309-2', self.coll.name, self.coord.name, API_VER, 'my experiment',
             1, 'iso', 1)
@@ -110,7 +83,6 @@
 
 
     def tearDown(self):
->>>>>>> f6928253
         try:
             cls.rmt.project_delete(cls.chan_upd)
         except HTTPError:
@@ -144,15 +116,12 @@
         except HTTPError:
             pass
 
-<<<<<<< HEAD
     def setUp(self):
         pass
 
     def tearDown(self):
         self.cleanup_db()
 
-=======
->>>>>>> f6928253
     def test_create_coord_frame(self):
         cf = self.rmt.project_create(self.coord)
         self.assertEqual(self.coord.name, cf.name)
