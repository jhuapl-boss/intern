numpy
<<<<<<< HEAD
requests==2.11.1
blosc==1.4.4
=======
requests>=2.11.1
blosc>=1.4.4
>>>>>>> 3b030615
six
mock
nose2
#ast
h5py<|MERGE_RESOLUTION|>--- conflicted
+++ resolved
@@ -1,11 +1,6 @@
 numpy
-<<<<<<< HEAD
-requests==2.11.1
-blosc==1.4.4
-=======
 requests>=2.11.1
 blosc>=1.4.4
->>>>>>> 3b030615
 six
 mock
 nose2
