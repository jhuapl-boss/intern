--- conflicted
+++ resolved
@@ -2,12 +2,7 @@
 
 ---
 
-<<<<<<< HEAD
 ## v1.2.0
-
-> This release adds support for parallel data uploads through `BossRemote#create_cutout`.
-=======
-## v1.2.0 (Unreleased)
 
 > Updates to the cloudvolume adapters, and parallelism fixes.
 
@@ -15,9 +10,9 @@
     -   Adds support for uint16 image channel creation with the convenience API (#71)
 -   **Parallelism**
     -   Fixes parallelism defaulting to n=1 (#70)
+    -   This release adds support for parallel data uploads through `BossRemote#create_cutout`.
 -   **CloudVolume**
     - Removes cloudvolume core dependency, and makes it an optional extra-install (#68)
->>>>>>> 2c1dde04
 
 ## v1.1.1 — September 2, 2020
 
